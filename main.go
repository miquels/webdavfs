
package main

import (
	"fmt"
	"os"
	"path"
	"strings"
	"bazil.org/fuse"
	"bazil.org/fuse/fs"
	getopt "github.com/pborman/getopt/v2"
)

type Opts struct {
	Type		string
	TraceOpts	string
	TraceFile	string
	Daemonize	bool
	Fake		bool
	NoMtab		bool
	Sloppy		bool
	Verbose		bool
	RawOptions	string
}
var opts = Opts{}
var mountOpts MountOptions
var progname = path.Base(os.Args[0])

var DefaultPath = "/usr/local/bin:/usr/local/sbin:/bin:/sbin:/usr/bin:/usr/sbin"

func usage(err error) {
	if err != nil {
		fmt.Fprintf(os.Stderr, "%v\n", err)
	}
	fmt.Fprintf(os.Stderr, "Usage: %s [-sf] [-D] [-T opts] [-F file] [-o opts] url mountpoint\n", progname)
	fmt.Fprintf(os.Stderr, "       -s:         ignore unknown mount options\n")
	fmt.Fprintf(os.Stderr, "       -f:         don't actually mount\n")
	fmt.Fprintf(os.Stderr, "       -D:         daemonize (default when called as mount.*)\n")
	fmt.Fprintf(os.Stderr, "       -T opts:    trace options\n")
	fmt.Fprintf(os.Stderr, "       -F file:    trace file\n")
	fmt.Fprintf(os.Stderr, "       -o opts:    mount options\n")
	os.Exit(1)
}

func fatal(err string) {
	fmt.Fprintf(os.Stderr, "%s: %s\n", progname, err)
	os.Exit(1)
}

// rebuild the os.Args array, string username/password.
func rebuildOptions(url, path string) {
	args := []string{ os.Args[0], url, path }
	bools := ""
	if opts.NoMtab {
		bools += "n"
	}
	if opts.Sloppy {
		bools += "s"
	}
	if opts.Fake {
		bools += "f"
	}
	if opts.Verbose {
		bools += "v"
	}
	if bools != "" {
		args = append(args, "-" + bools)
	}
	if opts.Type != "" {
		args = append(args, "-t" + opts.Type)
	}
	if opts.TraceOpts != "" {
		args = append(args, "-T" + opts.TraceOpts)
	}
	if opts.TraceFile != "" {
		args = append(args, "-F" + opts.TraceFile)
	}
	stropts := []string{}
	for _, o := range strings.Split(opts.RawOptions, ",") {
		if o == "" {
			continue
		}
		if strings.HasPrefix(o, "username=") {
			os.Setenv("WEBDAV_USERNAME", o[9:])
		} else if strings.HasPrefix(o, "password=") {
			os.Setenv("WEBDAV_PASSWORD", o[9:])
		} else if strings.HasPrefix(o, "cookie=") {
			os.Setenv("WEBDAV_COOKIE", o[7:])
		} else {
			stropts = append(stropts, o)
		}
	}
	if len(stropts) > 0 {
		args = append(args, "-o" + strings.Join(stropts, ","))
	}
	os.Args = args
}

func main() {

	// make sure stdin/out/err are open and valid.
	fd := -1
	var file *os.File
	var err error
	for fd < 3 {
		file, err = os.OpenFile("/dev/null", os.O_RDWR, 0666)
                if err != nil {
			fatal(err.Error())
		}
		fd = int(file.Fd())
	}
	file.Close()

	getopt.Flag(&opts.Type, 't', "type.subtype")
	getopt.Flag(&opts.Daemonize, 'D', "daemonize")
	getopt.Flag(&opts.TraceFile, 'F', "trace file")
	getopt.Flag(&opts.TraceOpts, 'T', "trace options")
	getopt.Flag(&opts.NoMtab, 'n', "do not uodate /etc/mtab (obsolete)")
	getopt.Flag(&opts.Sloppy, 's', "ignore unknown mount options")
	getopt.Flag(&opts.Fake, 'f', "do everything but the actual mount")
	getopt.Flag(&opts.Verbose, 'v', "be verbose")
	getopt.Flag(&opts.RawOptions, 'o', "mount options")

	// put non-option arguments last.
	l := len(os.Args)
	if l > 2 && !strings.HasPrefix(os.Args[1], "-") &&
		    !strings.HasPrefix(os.Args[2], "-") {
		// os.Args = append([]string{}, os.Args[:1]..., os.Args[3:]..., os.Args[1:3]...)
		args := []string{}
		args = append(args, os.Args[0])
		args = append(args, os.Args[3:]...)
		args = append(args, os.Args[1:3]...)
		os.Args = args
	}

	// check that we have two non-option args at the end
	if l < 3 || strings.HasPrefix(os.Args[l-2], "-") ||
	            strings.HasPrefix(os.Args[l-1], "-") {
		usage(nil)
	}

	err = getopt.Getopt(nil)
	if err != nil {
		usage(err)
	}

	// now the two non-options left are url and mountpoint.
	url := getopt.Arg(0)
	mountpoint := getopt.Arg(1)

	// parse mount options, then add defaults.
	mountOpts, err := parseMountOptions(opts.RawOptions, opts.Sloppy)
	if err != nil {
		fatal(err.Error())
	}
	if mountOpts.MaxConns == 0 {
		mountOpts.MaxConns = 8
	}
	if mountOpts.MaxIdleConns == 0 {
		mountOpts.MaxIdleConns = 8
	}

	if strings.HasPrefix(progname, "mount.") || opts.Daemonize {
		if !IsDaemon() {
			rebuildOptions(url, mountpoint)
			Daemonize()
		}
	}

	err = traceOpts(opts.TraceOpts, opts.TraceFile)
	if err != nil {
		fatal(err.Error())
	}

	config := WebdavFS{}
	if os.Getuid() != 0 {
		config.Uid = uint32(os.Getuid())
		config.Gid = uint32(os.Getgid())
	}
	config.Mode = mountOpts.Mode

	// if running from fstab with "uid=123,gid=456" set some reasonable
	// defaults so that that uid can actually access the files.
	if os.Getuid() == 0 && mountOpts.Uid != 0 && mountOpts.Mode == 0 {
		mountOpts.AllowOther = true
		config.Mode = 0700
	}

	if mountOpts.Uid > 0 {
		if os.Getuid() != 0 && os.Getuid() != int(mountOpts.Uid) {
			fatal("uid option: permission denied")
		}
		config.Uid = mountOpts.Uid
	}
	if mountOpts.Gid > 0 {
		if os.Getuid() != 0 {
			ok := false
			if os.Getgid() == int(mountOpts.Gid) {
				ok = true
			}
			groups, err := os.Getgroups()
			if err == nil {
				for _, gr := range groups {
					if gr == int(mountOpts.Gid) {
						ok = true
					}
				}
			}
			if !ok {
				fatal("gid option: permission denied")
			}
		}
		config.Gid = mountOpts.Gid
	}

	if mountOpts.AllowOther {
		if !mountOpts.NoDefaultPermissions {
			if config.Mode == 0 {
				config.Mode = 0755
			}
			mountOpts.DefaultPermissions = true
		} else {
			if config.Mode == 0 {
				config.Mode = 0777
			}
		}
	}

	username := os.Getenv("WEBDAV_USERNAME")
	password := os.Getenv("WEBDAV_PASSWORD")
	cookie   := os.Getenv("WEBDAV_COOKIE")
	if mountOpts.Username != "" {
		username = mountOpts.Username
	}
	if mountOpts.Password != "" {
		password = mountOpts.Password
	}
	if mountOpts.Cookie != "" {
		cookie = mountOpts.Cookie
	}
	os.Unsetenv("WEBDAV_USERNAME")
	os.Unsetenv("WEBDAV_PASSWORD")
	os.Unsetenv("WEBDAV_COOKIE")

	// for some reason we can end up without a $PATH ..
	if os.Getenv("PATH") == "" {
		os.Setenv("PATH", DefaultPath)
	}

	dav := &DavClient{
		Url: url,
		MaxConns: int(mountOpts.MaxConns),
		MaxIdleConns: int(mountOpts.MaxIdleConns),
		Username: username,
		Password: password,
<<<<<<< HEAD
		PutDisabled: mountOpts.ReadWriteDirOps,
=======
		Cookie: cookie,
>>>>>>> 1950359c
	}
	err = dav.Mount()
	if err != nil {
		fatal(err.Error())
	}
	if !dav.CanPutRange() && !mountOpts.ReadOnly && !mountOpts.ReadWriteDirOps {
		fmt.Fprintf(os.Stderr, "%s: no PUT Range support, mounting read-only\n", url)
		mountOpts.ReadOnly = true
	}
	if opts.Fake {
		return
	}

	fmo := []fuse.MountOption{
		fuse.FSName(url),
		fuse.Subtype("webdavfs"),
		fuse.VolumeName(url),
		fuse.MaxReadahead(1024 * 1024),
	}

	if mountOpts.AllowRoot {
		fmo = append(fmo, fuse.AllowRoot())
	}
	if mountOpts.AllowOther {
		fmo = append(fmo, fuse.AllowOther())
	}
	if mountOpts.AsyncRead {
		fmo = append(fmo, fuse.AsyncRead())
	}
	if mountOpts.DefaultPermissions {
		fmo = append(fmo, fuse.DefaultPermissions())
	}
	if mountOpts.NonEmpty {
		fmo = append(fmo, fuse.AllowNonEmptyMount())
	}
	if mountOpts.ReadOnly {
		fmo = append(fmo, fuse.ReadOnly())
	}

	c, err := fuse.Mount(
		mountpoint,
		fmo...,
	)
	if err != nil {
		fatal(err.Error())
	}
	defer c.Close()

	if IsDaemon() {
		Detach()
	}
	traceredirectStdoutErr()

	err = fs.Serve(c, NewFS(dav, config))
	if err != nil {
		fatal(err.Error())
	}

	// check if the mount process has an error to report
	<-c.Ready
	if err := c.MountError; err != nil {
		fatal(err.Error())
	}
}
<|MERGE_RESOLUTION|>--- conflicted
+++ resolved
@@ -253,11 +253,8 @@
 		MaxIdleConns: int(mountOpts.MaxIdleConns),
 		Username: username,
 		Password: password,
-<<<<<<< HEAD
+		Cookie: cookie,
 		PutDisabled: mountOpts.ReadWriteDirOps,
-=======
-		Cookie: cookie,
->>>>>>> 1950359c
 	}
 	err = dav.Mount()
 	if err != nil {
